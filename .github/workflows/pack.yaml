--- conflicted
+++ resolved
@@ -18,13 +18,10 @@
   release:
     types: [published]
 
-<<<<<<< HEAD
 concurrency:
   group: ${{ github.workflow }}-${{ github.ref }}
   cancel-in-progress: true
 
-=======
->>>>>>> 3aaa86c2
 jobs:
   pack:
     if: |
